--- conflicted
+++ resolved
@@ -1,84 +1,83 @@
-/*
-    ChibiOS/RT - Copyright (C) 2014 Uladzimir Pylinsky aka barthess
-
-    Licensed under the Apache License, Version 2.0 (the "License");
-    you may not use this file except in compliance with the License.
-    You may obtain a copy of the License at
-
-        http://www.apache.org/licenses/LICENSE-2.0
-
-    Unless required by applicable law or agreed to in writing, software
-    distributed under the License is distributed on an "AS IS" BASIS,
-    WITHOUT WARRANTIES OR CONDITIONS OF ANY KIND, either express or implied.
-    See the License for the specific language governing permissions and
-    limitations under the License.
-*/
-
-/**
- * @file    hal.c
- * @brief   HAL subsystem code.
- *
- * @addtogroup HAL
- * @{
- */
-
-#include "hal.h"
-
-#if (HAL_USE_COMMUNITY == TRUE) || defined(__DOXYGEN__)
-
-/*===========================================================================*/
-/* Driver local definitions.                                                 */
-/*===========================================================================*/
-
-/*===========================================================================*/
-/* Driver exported variables.                                                */
-/*===========================================================================*/
-
-/*===========================================================================*/
-/* Driver local variables and types.                                         */
-/*===========================================================================*/
-
-/*===========================================================================*/
-/* Driver local functions.                                                   */
-/*===========================================================================*/
-
-/*===========================================================================*/
-/* Driver exported functions.                                                */
-/*===========================================================================*/
-
-/**
- * @brief   HAL initialization (community part).
- *
- * @init
- */
-void halCommunityInit(void) {
-
-#if HAL_USE_NAND || defined(__DOXYGEN__)
-  nandInit();
-#endif
-
-#if HAL_USE_EICU || defined(__DOXYGEN__)
-  eicuInit();
-#endif
-
-#if HAL_USE_CRC || defined(__DOXYGEN__)
-  crcInit();
-#endif
-
-<<<<<<< HEAD
-#if HAL_USE_RNG || defined(__DOXYGEN__)
-  rngInit();
-=======
-#if HAL_USE_USBH || defined(__DOXYGEN__)
-  usbhInit();
-#endif
-
-#if HAL_USE_TIMCAP || defined(__DOXYGEN__)
-  timcapInit();
->>>>>>> b634bd9b
-#endif
-}
-
-#endif /* HAL_USE_COMMUNITY */
-
-/** @} */
+/*
+    ChibiOS/RT - Copyright (C) 2014 Uladzimir Pylinsky aka barthess
+
+    Licensed under the Apache License, Version 2.0 (the "License");
+    you may not use this file except in compliance with the License.
+    You may obtain a copy of the License at
+
+        http://www.apache.org/licenses/LICENSE-2.0
+
+    Unless required by applicable law or agreed to in writing, software
+    distributed under the License is distributed on an "AS IS" BASIS,
+    WITHOUT WARRANTIES OR CONDITIONS OF ANY KIND, either express or implied.
+    See the License for the specific language governing permissions and
+    limitations under the License.
+*/
+
+/**
+ * @file    hal.c
+ * @brief   HAL subsystem code.
+ *
+ * @addtogroup HAL
+ * @{
+ */
+
+#include "hal.h"
+
+#if (HAL_USE_COMMUNITY == TRUE) || defined(__DOXYGEN__)
+
+/*===========================================================================*/
+/* Driver local definitions.                                                 */
+/*===========================================================================*/
+
+/*===========================================================================*/
+/* Driver exported variables.                                                */
+/*===========================================================================*/
+
+/*===========================================================================*/
+/* Driver local variables and types.                                         */
+/*===========================================================================*/
+
+/*===========================================================================*/
+/* Driver local functions.                                                   */
+/*===========================================================================*/
+
+/*===========================================================================*/
+/* Driver exported functions.                                                */
+/*===========================================================================*/
+
+/**
+ * @brief   HAL initialization (community part).
+ *
+ * @init
+ */
+void halCommunityInit(void) {
+
+#if HAL_USE_NAND || defined(__DOXYGEN__)
+  nandInit();
+#endif
+
+#if HAL_USE_EICU || defined(__DOXYGEN__)
+  eicuInit();
+#endif
+
+#if HAL_USE_CRC || defined(__DOXYGEN__)
+  crcInit();
+#endif
+
+#if HAL_USE_RNG || defined(__DOXYGEN__)
+  rngInit();
+#endif
+
+#if HAL_USE_USBH || defined(__DOXYGEN__)
+  usbhInit();
+#endif
+
+#if HAL_USE_TIMCAP || defined(__DOXYGEN__)
+  timcapInit();
+#endif
+}
+
+#endif /* HAL_USE_COMMUNITY */
+
+/** @} */