include ${CHIBIOS}/os/hal/hal.mk

HALSRC += ${CHIBIOS_CONTRIB}/os/hal/src/hal_community.c \
          ${CHIBIOS_CONTRIB}/os/hal/src/nand.c \
          ${CHIBIOS_CONTRIB}/os/hal/src/onewire.c \
          ${CHIBIOS_CONTRIB}/os/hal/src/eicu.c \
          ${CHIBIOS_CONTRIB}/os/hal/src/crc.c \
<<<<<<< HEAD
          ${CHIBIOS_CONTRIB}/os/hal/src/rng.c
=======
          ${CHIBIOS_CONTRIB}/os/hal/src/usbh.c \
          ${CHIBIOS_CONTRIB}/os/hal/src/usbh/usbh_debug.c \
          ${CHIBIOS_CONTRIB}/os/hal/src/usbh/usbh_desciter.c \
          ${CHIBIOS_CONTRIB}/os/hal/src/usbh/usbh_hub.c \
          ${CHIBIOS_CONTRIB}/os/hal/src/usbh/usbh_msd.c \
          ${CHIBIOS_CONTRIB}/os/hal/src/usbh/usbh_ftdi.c \
          ${CHIBIOS_CONTRIB}/os/hal/src/usbh/usbh_uvc.c \
	      ${CHIBIOS_CONTRIB}/os/hal/src/ee24xx.c \
          ${CHIBIOS_CONTRIB}/os/hal/src/ee25xx.c \
          ${CHIBIOS_CONTRIB}/os/hal/src/eeprom.c \
          ${CHIBIOS_CONTRIB}/os/hal/src/timcap.c \
>>>>>>> b634bd9b

HALINC += ${CHIBIOS_CONTRIB}/os/hal/include
<|MERGE_RESOLUTION|>--- conflicted
+++ resolved
@@ -1,24 +1,21 @@
-include ${CHIBIOS}/os/hal/hal.mk
-
-HALSRC += ${CHIBIOS_CONTRIB}/os/hal/src/hal_community.c \
-          ${CHIBIOS_CONTRIB}/os/hal/src/nand.c \
-          ${CHIBIOS_CONTRIB}/os/hal/src/onewire.c \
-          ${CHIBIOS_CONTRIB}/os/hal/src/eicu.c \
-          ${CHIBIOS_CONTRIB}/os/hal/src/crc.c \
-<<<<<<< HEAD
-          ${CHIBIOS_CONTRIB}/os/hal/src/rng.c
-=======
-          ${CHIBIOS_CONTRIB}/os/hal/src/usbh.c \
-          ${CHIBIOS_CONTRIB}/os/hal/src/usbh/usbh_debug.c \
-          ${CHIBIOS_CONTRIB}/os/hal/src/usbh/usbh_desciter.c \
-          ${CHIBIOS_CONTRIB}/os/hal/src/usbh/usbh_hub.c \
-          ${CHIBIOS_CONTRIB}/os/hal/src/usbh/usbh_msd.c \
-          ${CHIBIOS_CONTRIB}/os/hal/src/usbh/usbh_ftdi.c \
-          ${CHIBIOS_CONTRIB}/os/hal/src/usbh/usbh_uvc.c \
-	      ${CHIBIOS_CONTRIB}/os/hal/src/ee24xx.c \
-          ${CHIBIOS_CONTRIB}/os/hal/src/ee25xx.c \
-          ${CHIBIOS_CONTRIB}/os/hal/src/eeprom.c \
-          ${CHIBIOS_CONTRIB}/os/hal/src/timcap.c \
->>>>>>> b634bd9b
-
-HALINC += ${CHIBIOS_CONTRIB}/os/hal/include
+include ${CHIBIOS}/os/hal/hal.mk
+
+HALSRC += ${CHIBIOS_CONTRIB}/os/hal/src/hal_community.c \
+          ${CHIBIOS_CONTRIB}/os/hal/src/nand.c \
+          ${CHIBIOS_CONTRIB}/os/hal/src/onewire.c \
+          ${CHIBIOS_CONTRIB}/os/hal/src/eicu.c \
+          ${CHIBIOS_CONTRIB}/os/hal/src/crc.c \
+          ${CHIBIOS_CONTRIB}/os/hal/src/rng.c \
+          ${CHIBIOS_CONTRIB}/os/hal/src/usbh.c \
+          ${CHIBIOS_CONTRIB}/os/hal/src/usbh/usbh_debug.c \
+          ${CHIBIOS_CONTRIB}/os/hal/src/usbh/usbh_desciter.c \
+          ${CHIBIOS_CONTRIB}/os/hal/src/usbh/usbh_hub.c \
+          ${CHIBIOS_CONTRIB}/os/hal/src/usbh/usbh_msd.c \
+          ${CHIBIOS_CONTRIB}/os/hal/src/usbh/usbh_ftdi.c \
+          ${CHIBIOS_CONTRIB}/os/hal/src/usbh/usbh_uvc.c \
+	      ${CHIBIOS_CONTRIB}/os/hal/src/ee24xx.c \
+          ${CHIBIOS_CONTRIB}/os/hal/src/ee25xx.c \
+          ${CHIBIOS_CONTRIB}/os/hal/src/eeprom.c \
+          ${CHIBIOS_CONTRIB}/os/hal/src/timcap.c \
+
+HALINC += ${CHIBIOS_CONTRIB}/os/hal/include