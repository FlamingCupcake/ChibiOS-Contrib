/*
    ChibiOS - Copyright (C) 2006..2018 Giovanni Di Sirio

    Licensed under the Apache License, Version 2.0 (the "License");
    you may not use this file except in compliance with the License.
    You may obtain a copy of the License at

        http://www.apache.org/licenses/LICENSE-2.0

    Unless required by applicable law or agreed to in writing, software
    distributed under the License is distributed on an "AS IS" BASIS,
    WITHOUT WARRANTIES OR CONDITIONS OF ANY KIND, either express or implied.
    See the License for the specific language governing permissions and
    limitations under the License.
*/

/**
 * @file    hal_usb_lld.c
 * @brief   PLATFORM USB subsystem low level driver source.
 *
 * @addtogroup USB
 * @{
 */

#include <string.h>

#include "hal.h"

#include "hal_usb_lld.h"

#if (HAL_USE_USB == TRUE) || defined(__DOXYGEN__)

#include "mcuconf.h"

#ifdef USB_DEBUG

#include "chmtx.h"
#include "rp_fifo.h"

mutex_t cmtx;

#define CMD_RESET 0x0F
#define CMD_SETUP 0x01
#define CMD_READ_SETUP 0x02
#define CMD_SET_ADDR 0x03
#define CMD_START_IN 0x04
#define CMD_START_OUT 0x05
#define CMD_BUFF_STATUS 0x06
#define CMD_EP_DONE 0x07
#define CMD_DATA_ERROR 0x09
#define CMD_PREP_IN_EP  0x0A
#define CMD_PREP_OUT_EP 0x0B
#define CMD_SET_ADDR_HW 0x0C
#define CMD_EP_NEXT 0x0D

void cmd_send(uint8_t cmd, uint8_t length) {
  uint32_t data = (cmd << 24) | (length << 16);
  fifoBlockingWrite(data);
}

void data_send(uint32_t data) {
  fifoBlockingWrite(data);
}
#endif // USB_DEBUG

/*===========================================================================*/
/* Driver local definitions.                                                 */
/*===========================================================================*/

/**
 * @brief   Get endpoint control register.
 */
#define EP_CTRL(ep)       (USB_DPSRAM->EPCTRL[ep - 1])
/**
 * @brief   Get buffer control register for endpoint.
 */
#define BUF_CTRL(ep)      (USB_DPSRAM->BUFCTRL[ep])

/*===========================================================================*/
/* Driver exported variables.                                                */
/*===========================================================================*/

/**
 * @brief   USB1 driver identifier.
 */
#if (RP_USB_USE_USBD1 == TRUE) || defined(__DOXYGEN__)
USBDriver USBD1;
#endif

/*===========================================================================*/
/* Driver local variables and types.                                         */
/*===========================================================================*/

/**
 * @brief   EP0 state.
 * @note    It is an union because IN and OUT endpoints are never used at the
 *          same time for EP0.
 */
static union {
  /**
   * @brief   IN EP0 state.
   */
  USBInEndpointState in;
  /**
   * @brief   OUT EP0 state.
   */
  USBOutEndpointState out;
} ep0_state;

/**
 * @brief   EP0 initialization structure.
 */
static const USBEndpointConfig ep0config = {
  USB_EP_MODE_TYPE_CTRL,
  _usb_ep0setup,
  _usb_ep0in,
  _usb_ep0out,
  0x40,
  0x40,
  &ep0_state.in,
  &ep0_state.out,
};

/*===========================================================================*/
/* Driver local functions.                                                   */
/*===========================================================================*/

/**
 * @brief   Buffer mode for isochronous in buffer control register.
 */
static uint16_t usb_isochronous_buffer_mode(uint16_t size) {
  switch (size) {
    case 128:
      return 0;
    case 256:
      return 1;
    case 512:
      return 2;
    case 1024:
      return 3;
    default:
      return 0;
  }
}

/**
 * @brief   Calculate isochronous buffer size in valid step.
 * @details Valid buffer size is one of 128, 256, 512 or 1024.
 */
static uint16_t usb_isochronous_buffer_size(uint16_t max_size) {
  uint16_t size;

  /* Double buffer offset must be one of 128, 256, 512 or 1024. */
  size = ((max_size - 1) / 128 + 1) * 128;
  if (size == 384) {
    size = 512;
  } else if (size == 640 || size == 768 || size > 1024) {
    size = 1024;
  }
  return size;
}

/**
 * @brief   Calculate next offset for buffer data, 64 bytes aligned.
 */
static uint16_t usb_buffer_next_offset(USBDriver *usbp, uint16_t size, bool is_double) {
  uint32_t offset;

  offset = usbp->noffset;
  usbp->noffset += is_double ? size * 2 : size;

  return offset;
}

/**
 * @brief   Reset endpoint 0.
 */
static void reset_ep0(USBDriver *usbp) {
  usbp->epc[0]->in_state->next_pid = 1U;
  usbp->epc[0]->in_state->active = false;
  usbp->epc[0]->in_state->stalled = false;
}

/**
 * @brief   Reset specified endpoint.
 */
static void reset_endpoint(USBDriver *usbp, usbep_t ep, bool is_in) {
  const USBEndpointConfig *epcp = usbp->epc[ep];

  if (is_in) {
    USBInEndpointState *in_state = epcp->in_state;
    if (in_state) {
      in_state->active = false;
      in_state->stalled = false;
      in_state->next_pid = 0U;
    }
  } else {
    USBOutEndpointState *out_state = epcp->out_state;
    if (out_state) {
      out_state->active = false;
      out_state->stalled = false;
      out_state->next_pid = 0U;
    }
  }
}

/**
 * @brief   Prepare buffer for receiving data.
 */
uint32_t usb_prepare_out_ep_buffer(USBDriver *usbp, usbep_t ep, uint8_t buffer_index) {
  uint16_t buf_len;
  uint32_t buf_ctrl = 0;
  const USBEndpointConfig *epcp = usbp->epc[ep];
  USBOutEndpointState *oesp = usbp->epc[ep]->out_state;

  buf_len = epcp->out_maxsize < oesp->rxsize ? epcp->out_maxsize : oesp->rxsize;

  if (!(buf_len == 0 && buffer_index == 1)) {
    /* Host only? */
    //if ((oesp->rxpkts == 1 && buffer_index == 0) ||
    //    (oesp->rxpkts == 2 && buffer_index == 1)) {
      /* Last buffer */
      //buf_ctrl |= USB_BUFFER_BUFFER0_LAST;
    //}
    /* PID */
<<<<<<< HEAD
    buf_ctrl |= oesp->next_pid ? USB_BUFFER_BUFFER0_DATA_PID : 0;
    oesp->next_pid ^= 1U;
=======
    buf_ctrl |= iesp->next_pid ? USB_BUFFER_BUFFER0_DATA_PID : 0;
    iesp->next_pid ^= 1U;
>>>>>>> b8d011c9

    buf_ctrl |= USB_BUFFER_BUFFER0_AVAILABLE |
                buf_len;

    oesp->active = true;
    if (buffer_index) {
      buf_ctrl = buf_ctrl << 16;
    }
  }

  return buf_ctrl;
}

/**
 * @brief   Prepare for receiving data from host.
 */
static void usb_prepare_out_ep(USBDriver *usbp, usbep_t ep) {
  uint32_t buf_ctrl;
  uint32_t ep_ctrl;

  if (ep == 0) {
    ep_ctrl = USB->SIECTRL;
  } else {
    ep_ctrl = EP_CTRL(ep).OUT;
  }

  /* Fill first buffer */
  buf_ctrl = usb_prepare_out_ep_buffer(usbp, ep, 0);

  /* To avoid short packet, we use single buffered here. */
  /* Single buffered */
  ep_ctrl &= ~(USB_EP_BUFFER_DOUBLE | USB_EP_BUFFER_IRQ_DOUBLE_EN);
  ep_ctrl |= USB_EP_BUFFER_IRQ_EN;

  if (ep == 0) {
    USB->SIECTRL = ep_ctrl;
  } else {
    EP_CTRL(ep).OUT = ep_ctrl;
  }

  BUF_CTRL(ep).OUT = buf_ctrl;

#ifdef USB_DEBUG
  cmd_send(CMD_PREP_OUT_EP, 2);
  data_send(ep_ctrl);
  data_send(buf_ctrl);
#endif
}

/**
 * @brief   Prepare buffer for sending data.
 */
static uint32_t usb_prepare_in_ep_buffer(USBDriver *usbp, usbep_t ep, uint8_t buffer_index) {
  uint8_t *buff;
  uint16_t buf_len;
  uint32_t buf_ctrl = 0;
  const USBEndpointConfig *epcp = usbp->epc[ep];
  USBInEndpointState *iesp = usbp->epc[ep]->in_state;

  /* txsize - txlast gives size of data to be sent but not yet in the buffer */
  buf_len = epcp->in_maxsize < iesp->txsize - iesp->txlast ?
            epcp->in_maxsize : iesp->txsize - iesp->txlast;

<<<<<<< HEAD
=======
  if (buf_len >= 0) {
>>>>>>> b8d011c9
    iesp->txlast += buf_len;

    /* Host only? */
    //if (iesp->txsize <= iesp->txlast) {
      /* Last buffer */
      //buf_ctrl |= USB_BUFFER_BUFFER0_LAST;
    //}
    /* PID */
    buf_ctrl |= iesp->next_pid ? USB_BUFFER_BUFFER0_DATA_PID : 0;
    iesp->next_pid ^= 1U;

    /* Copy data into hardware buffer */
    buff = (uint8_t*)iesp->hw_buf + (buffer_index == 0 ? 0 : iesp->buf_size);
    memcpy((void *)buff, (void *)iesp->txbuf, buf_len);
    iesp->txbuf += buf_len;

    buf_ctrl |= USB_BUFFER_BUFFER0_FULL |
                USB_BUFFER_BUFFER0_AVAILABLE |
                buf_len;

    iesp->active = true;
    if (buffer_index) {
      buf_ctrl = buf_ctrl << 16;
    }

  return buf_ctrl;
}

/**
 * @brief   Prepare endpoint for sending data.
 */
static void usb_prepare_in_ep(USBDriver *usbp, usbep_t ep) {
  uint32_t buf_ctrl;
  uint32_t ep_ctrl;
  USBInEndpointState *iesp = usbp->epc[ep]->in_state;

  if (ep == 0) {
    ep_ctrl = USB->SIECTRL;
  } else {
    ep_ctrl = EP_CTRL(ep).IN;
  }

  /* Fill first buffer */
  buf_ctrl = usb_prepare_in_ep_buffer(usbp, ep, 0);

  /* Second buffer if required */
  /* iesp->txsize - iesp->txlast gives size even not in buffer */
  if (iesp->txsize - iesp->txlast > 0) {
    buf_ctrl |= usb_prepare_in_ep_buffer(usbp, ep, 1);
  }

  if (buf_ctrl & USB_BUFFER_BUFFER1_AVAILABLE) {
    /* Double buffered */
    ep_ctrl &= ~USB_EP_BUFFER_IRQ_EN;
    ep_ctrl |= USB_EP_BUFFER_DOUBLE | USB_EP_BUFFER_IRQ_DOUBLE_EN;
  } else {
    /* Single buffered */
    ep_ctrl &= ~(USB_EP_BUFFER_DOUBLE | USB_EP_BUFFER_IRQ_DOUBLE_EN);
    ep_ctrl |= USB_EP_BUFFER_IRQ_EN;
  }

  if (ep == 0) {
    USB->SIECTRL = ep_ctrl;
  } else {
    EP_CTRL(ep).IN = ep_ctrl;
  }

  BUF_CTRL(ep).IN = buf_ctrl;
<<<<<<< HEAD

#ifdef USB_DEBUG
  cmd_send(CMD_PREP_IN_EP, 2);
  data_send(ep_ctrl);
  data_send(buf_ctrl);
#endif
=======
>>>>>>> b8d011c9
}

/**
 * @brief   Work on an endpoint after transfer.
 */
static void usb_serve_endpoint(USBDriver *usbp, usbep_t ep, bool is_in) {
  const USBEndpointConfig *epcp = usbp->epc[ep];
  USBOutEndpointState *oesp;
  USBInEndpointState *iesp;
  uint16_t n;

  if (is_in) {
    /* IN endpoint */
    iesp = usbp->epc[ep]->in_state;

    /* txlast is size sent + size of last buffer */
    iesp->txcnt = iesp->txlast;
    n = iesp->txsize - iesp->txcnt;
    if (n > 0) {
#ifdef USB_DEBUG
      cmd_send(CMD_EP_NEXT, 1);
      data_send((1 << 7) | ep);
#endif
      /* Transfer not completed, there are more packets to send. */
      usb_prepare_in_ep(usbp, ep);
    } else {
#ifdef USB_DEBUG
      cmd_send(CMD_EP_DONE, 1);
      data_send((1 << 7) | ep);
#endif
      /* Transfer complete */
      _usb_isr_invoke_in_cb(usbp, ep);

      reset_endpoint(usbp, ep, true);
    }
  } else {
    /* OUT endpoint */
    oesp = usbp->epc[ep]->out_state;

    /* Length received */
    n = BUF_CTRL(ep).OUT & USB_BUFFER_BUFFER0_TRANS_LENGTH_Msk;

    /* Copy received data into user buffer */
    memcpy((void *)oesp->rxbuf, (void *)oesp->hw_buf, n);
    oesp->rxbuf += n;
    oesp->rxcnt += n;
    oesp->rxsize -= n;

    oesp->rxpkts -= 1;

    /* Short packet or all packetes have been received. */
    if (oesp->rxpkts <= 0 || n <= epcp->out_maxsize) {
#ifdef USB_DEBUG
      cmd_send(CMD_EP_DONE, 1);
      data_send(ep);
#endif
      /* Transifer complete */
      _usb_isr_invoke_out_cb(usbp, ep);

      reset_endpoint(usbp, ep, false);
    } else {
      /* Receive remained data */
      usb_prepare_out_ep(usbp, ep);
    }
  }
}

/*===========================================================================*/
/* Driver interrupt handlers and threads.                                    */
/*===========================================================================*/

#if RP_USB_USE_USBD1 || defined(__DOXYGEN__)

/**
 * @brief   USB low priority interrupt handler.
 *
 * @isr
 */
OSAL_IRQ_HANDLER(RP_USBCTRL_IRQ_HANDLER) {
  uint32_t ints;
  USBDriver *usbp = &USBD1;

  OSAL_IRQ_PROLOGUE();

  ints = USB->INTS;

  /* USB setup packet handling. */
  if (ints & USB_INTS_SETUP_REQ) {
#ifdef USB_DEBUG
    //cmd_send(CMD_SETUP, 0);
#endif
    USB->CLR.SIESTATUS = USB_SIE_STATUS_SETUP_REC;
<<<<<<< HEAD

    usbp->epc[0]->in_state->next_pid = 1U;

=======
    usbp->epc[0]->in_state->next_pid = 1U;
>>>>>>> b8d011c9
    _usb_isr_invoke_setup_cb(usbp, 0);

    reset_ep0(usbp);
  }

  /* USB bus reset condition handling. */
  if (ints & USB_INTS_BUS_RESET) {
#ifdef USB_DEBUG
    cmd_send(CMD_RESET, 0);
#endif
    USB->CLR.SIESTATUS = USB_SIE_STATUS_BUS_RESET;

    _usb_reset(usbp);
  }

  /* USB bus SUSPEND condition handling.*/
  if (ints & USB_INTS_DEV_SUSPEND) {
    USB->CLR.SIESTATUS = USB_SIE_STATUS_SUSPENDED;

    _usb_suspend(usbp);
  }

  /* Resume condition handling */
  if (ints & USB_INTS_DEV_RESUME_FROM_HOST) {
    USB->CLR.SIESTATUS = USB_SIE_STATUS_RESUME;

    _usb_wakeup(usbp);
  }

  /* SOF handling.*/
  if (ints & USB_INTS_DEV_SOF) {
    _usb_isr_invoke_sof_cb(usbp);

    /* Clear SOF flag by reading SOF_RD */
    (void)USB->SOFRD;
  }

  /* Endpoint events handling.*/
  if (ints & USB_INTS_BUFF_STATUS) {
#ifdef USB_DEBUG
    cmd_send(CMD_BUFF_STATUS, 1);
    data_send(USB->BUFSTATUS);
#endif
    uint32_t buf_status = USB->BUFSTATUS;
    uint32_t bit = 1U;
    for (uint8_t i = 0; buf_status && i < 32; i++) {
      if (buf_status & bit) {
        /* Clear flag */
        USB->SET.BUFSTATUS = bit;
#ifdef USB_DEBUG
        //cmd_send(CMD_BUFF_STATUS, 1);
        //data_send(((i >> 1U) << 16) | (i & 1U));
#endif
        /* Finish on the endpoint or transfer remained data */
        usb_serve_endpoint(&USBD1, i >> 1U, (i & 1U) == 0);

        buf_status &= ~bit;
      }
      bit <<= 1U;
    }
  }

  if (ints & USB_INTE_ERROR_DATA_SEQ) {
#ifdef USB_DEBUG
    cmd_send(CMD_DATA_ERROR, 0);
#endif
    USB->CLR.SIESTATUS = USB_SIE_STATUS_DATA_SEQ_ERROR;
  }

  OSAL_IRQ_EPILOGUE();
}

#endif /* RP_USB_USE_USBD1 */

/*===========================================================================*/
/* Driver exported functions.                                                */
/*===========================================================================*/

/**
 * @brief   Low level USB driver initialization.
 *
 * @notapi
 */
void usb_lld_init(void) {
#if RP_USB_USE_USBD1 == TRUE
  /* Driver initialization.*/
  usbObjectInit(&USBD1);

  /* Reset buffer offset. */
  USBD1.noffset = 0;
#endif
}

/**
 * @brief   Configures and activates the USB peripheral.
 *
 * @param[in] usbp      pointer to the @p USBDriver object
 *
 * @notapi
 */
void usb_lld_start(USBDriver *usbp) {
#if RP_USB_USE_USBD1 == TRUE
#ifdef USB_DEBUG
  chMtxObjectInit(&cmtx);
#endif
  if (&USBD1 == usbp) {
    if (usbp->state == USB_STOP) {
      /* Reset usb controller */
      hal_lld_peripheral_reset(RESETS_ALLREG_USBCTRL);
      hal_lld_peripheral_unreset(RESETS_ALLREG_USBCTRL);

      /* Clear any previous state in dpram */
      memset(USB_DPSRAM, 0, sizeof(*USB_DPSRAM));

      /* Mux the controller to the onboard usb phy */
      USB->MUXING = USB_USB_MUXING_SOFTCON | USB_USB_MUXING_TO_PHY;

#if RP_USB_FORCE_VBUS_DETECT == TRUE
      /* Force VBUS detect so the device thinks it is plugged into a host */
      USB->PWR = USB_USB_PWR_VBUS_DETECT_OVERRIDE_EN | USB_USB_PWR_VBUS_DETECT;
#else
#ifdef usb_vbus_detect
      /* If VBUS is detected by pin without USB VBUS DET pin,
       * define usb_vbus_detect which returns true if VBUS is enabled.
       */
      if (usb_vbus_detect) {
        USB->PWR = USB_USB_PWR_VBUS_DETECT_OVERRIDE_EN | USB_USB_PWR_VBUS_DETECT;
      }
#endif /* usb_vbus_detect */
#endif /* RP_USB_FORCE_VBUS_DETECT */

      /* Reset procedure enforced on driver start.*/
      usb_lld_reset(usbp);

      /* Enable the USB controller in device mode. */
      USB->MAINCTRL = USB_MAIN_CTRL_CONTROLLER_EN;

      /* Enable an interrupt per EP0 transaction */
      USB->SIECTRL = USB_SIE_CTRL_EP0_INT_1BUF;

      /* Enable interrupts */
      USB->INTE = USB_INTE_SETUP_REQ |
                  USB_INTE_DEV_RESUME_FROM_HOST |
                  USB_INTE_DEV_SUSPEND |
                  USB_INTE_BUS_RESET |
                  USB_INTE_BUFF_STATUS |
                  USB_INTE_ERROR_DATA_SEQ;
#if RP_USB_USE_SOF_INTR == TRUE
      USB->INTE |= USB_INTE_DEV_SOF;
#endif /* RP_USB_USE_SOF_INTR */

      /* Enable USB interrupt. */
      nvicEnableVector(RP_USBCTRL_IRQ_NUMBER, 2);

      /* Present full speed device by enabling pull up on DP */
      USB->SET.SIECTRL = USB_SIE_CTRL_PULLUP_EN;
    }
  }
#endif
}

/**
 * @brief   Deactivates the USB peripheral.
 *
 * @param[in] usbp      pointer to the @p USBDriver object
 *
 * @notapi
 */
void usb_lld_stop(USBDriver *usbp) {
#if RP_USB_USE_USBD1 == TRUE
  if (&USBD1 == usbp) {
    if (usbp->state == USB_READY) {
      /* Disable interrupt */
      USB->INTE = 0;

      /* Disable controller */
      USB->CLR.MAINCTRL = USB_MAIN_CTRL_CONTROLLER_EN;
    }
  }
#endif
}

/**
 * @brief   USB low level reset routine.
 *
 * @param[in] usbp      pointer to the @p USBDriver object
 *
 * @notapi
 */
void usb_lld_reset(USBDriver *usbp) {
  /* EP0 initialization.*/
  usbp->epc[0] = &ep0config;
  usb_lld_init_endpoint(usbp, 0);

  /* Reset device address. */
  USB->DEVADDRCTRL = 0;
}

/**
 * @brief   Sets the USB address.
 *
 * @param[in] usbp      pointer to the @p USBDriver object
 *
 * @notapi
 */
void usb_lld_set_address(USBDriver *usbp) {
  /* Set address to hardware here. */
  USB->DEVADDRCTRL |= USB_ADDR_ENDP0_ADDRESS_Msk & (usbp->address << USB_ADDR_ENDP0_ADDRESS_Pos);

#ifdef USB_DEBUG
  cmd_send(CMD_SET_ADDR, 1);
  data_send(usbp->address);
#endif

  reset_ep0(usbp);
}

/**
 * @brief   Enables an endpoint.
 *
 * @param[in] usbp      pointer to the @p USBDriver object
 * @param[in] ep        endpoint number
 *
 * @notapi
 */
void usb_lld_init_endpoint(USBDriver *usbp, usbep_t ep) {
  (void)usbp;

  uint16_t buf_size;
  uint16_t buf_offset;
  uint32_t buf_ctrl;
  const USBEndpointConfig *epcp = usbp->epc[ep];

  if (ep == 0) {
    epcp->in_state->hw_buf = (uint8_t*)&USB_DPSRAM->EP0BUF0;
    epcp->in_state->buf_size = 64;
    USB->SET.SIECTRL = USB_EP_BUFFER_IRQ_EN;
    epcp->in_state->next_pid = 1U;
    epcp->in_state->active = false;
    epcp->in_state->stalled = false;
    return;
  }

  if (epcp->in_state) {
    buf_ctrl = 0;
    epcp->in_state->active = false;
    epcp->in_state->stalled = false;
    epcp->in_state->next_pid = 0U;

    if (epcp->ep_mode == USB_EP_MODE_TYPE_ISOC) {
      buf_size = usb_isochronous_buffer_size(epcp->in_maxsize);
      buf_ctrl |= usb_isochronous_buffer_mode(buf_size) << USB_BUFFER_DOUBLE_BUFFER_OFFSET_Pos;
    } else {
      buf_size = 64;
    }
    buf_offset = usb_buffer_next_offset(usbp, buf_size, true);
    epcp->in_state->hw_buf = (uint8_t*)&USB_DPSRAM->DATA[buf_offset];
    epcp->in_state->buf_size = buf_size;

    EP_CTRL(ep).IN = USB_EP_EN |
                      (epcp->ep_mode << USB_EP_TYPE_Pos) |
                      ((uint8_t*)epcp->in_state->hw_buf - (uint8_t*)USB_DPSRAM);
    BUF_CTRL(ep).IN = buf_ctrl;
  }

  if (epcp->out_state) {
    buf_ctrl = 0;
    epcp->out_state->active = false;
    epcp->out_state->stalled = false;
    epcp->out_state->next_pid = 0U;

    if (epcp->ep_mode == USB_EP_MODE_TYPE_ISOC) {
      buf_size = usb_isochronous_buffer_size(epcp->in_maxsize);
      buf_ctrl |= usb_isochronous_buffer_mode(buf_size) << USB_BUFFER_DOUBLE_BUFFER_OFFSET_Pos;
    } else {
      buf_size = 64;
    }
    buf_offset = usb_buffer_next_offset(usbp, buf_offset, false);
    epcp->out_state->hw_buf = (uint8_t*)&USB_DPSRAM->DATA[buf_offset];
    epcp->out_state->buf_size = buf_size;

    EP_CTRL(ep).OUT = USB_EP_EN |
                       (epcp->ep_mode << USB_EP_TYPE_Pos) |
                       ((uint8_t*)epcp->out_state->hw_buf - (uint8_t*)USB_DPSRAM);
    BUF_CTRL(ep).OUT = buf_ctrl;
  }
}

/**
 * @brief   Disables all the active endpoints except the endpoint zero.
 *
 * @param[in] usbp      pointer to the @p USBDriver object
 *
 * @notapi
 */
void usb_lld_disable_endpoints(USBDriver *usbp) {
  uint8_t ep;

  /* Ignore zero */
  for (ep = 1; ep <= USB_ENDOPOINTS_NUMBER; ep++) {
    usbp->epc[ep]->in_state->active = false;
    usbp->epc[ep]->in_state->stalled = false;
    usbp->epc[ep]->in_state->next_pid = 0;
    EP_CTRL(ep).IN &= ~USB_EP_EN;

    usbp->epc[ep]->out_state->active = false;
    usbp->epc[ep]->out_state->stalled = false;
    usbp->epc[ep]->out_state->next_pid = 0;
    EP_CTRL(ep).OUT &= ~USB_EP_EN;
  }
}

/**
 * @brief   Returns the status of an OUT endpoint.
 *
 * @param[in] usbp      pointer to the @p USBDriver object
 * @param[in] ep        endpoint number
 * @return              The endpoint status.
 * @retval EP_STATUS_DISABLED The endpoint is not active.
 * @retval EP_STATUS_STALLED  The endpoint is stalled.
 * @retval EP_STATUS_ACTIVE   The endpoint is active.
 *
 * @notapi
 */
usbepstatus_t usb_lld_get_status_out(USBDriver *usbp, usbep_t ep) {
  (void)usbp;
  USBOutEndpointState *out_state = usbp->epc[ep]->out_state;

  if (out_state) {
    if (out_state->active) {
      return EP_STATUS_ACTIVE;
    } else if (out_state->stalled) {
      return EP_STATUS_STALLED;
    }
  }
  return EP_STATUS_DISABLED;
}

/**
 * @brief   Returns the status of an IN endpoint.
 *
 * @param[in] usbp      pointer to the @p USBDriver object
 * @param[in] ep        endpoint number
 * @return              The endpoint status.
 * @retval EP_STATUS_DISABLED The endpoint is not active.
 * @retval EP_STATUS_STALLED  The endpoint is stalled.
 * @retval EP_STATUS_ACTIVE   The endpoint is active.
 *
 * @notapi
 */
usbepstatus_t usb_lld_get_status_in(USBDriver *usbp, usbep_t ep) {
  (void)usbp;
  USBInEndpointState *in_state = usbp->epc[ep]->in_state;

  if (in_state) {
    if (in_state->active) {
      return EP_STATUS_ACTIVE;
    } else if (in_state->stalled) {
      return EP_STATUS_STALLED;
    }
  }
  return EP_STATUS_DISABLED;
}

/**
 * @brief   Reads a setup packet from the dedicated packet buffer.
 * @details This function must be invoked in the context of the @p setup_cb
 *          callback in order to read the received setup packet.
 * @pre     In order to use this function the endpoint must have been
 *          initialized as a control endpoint.
 * @post    The endpoint is ready to accept another packet.
 *
 * @param[in] usbp      pointer to the @p USBDriver object
 * @param[in] ep        endpoint number
 * @param[out] buf      buffer where to copy the packet data
 *
 * @notapi
 */
void usb_lld_read_setup(USBDriver *usbp, usbep_t ep, uint8_t *buf) {
  (void)usbp;
  (void)ep;
#ifdef USB_DEBUG
  uint32_t data1 = *((uint32_t*)USB_DPSRAM->SETUPPACKET);
  uint32_t data2 = *((uint32_t*)(USB_DPSRAM->SETUPPACKET + 4));
  cmd_send(CMD_READ_SETUP, 2);
  data_send(data1);
  data_send(data2);
#endif
  /* Copy data from hardware buffer to user buffer */
  memcpy((void *)buf, (void *)USB_DPSRAM->SETUPPACKET, 8);
}

/**
 * @brief   Starts a receive operation on an OUT endpoint.
 *
 * @param[in] usbp      pointer to the @p USBDriver object
 * @param[in] ep        endpoint number
 *
 * @notapi
 */
void usb_lld_start_out(USBDriver *usbp, usbep_t ep) {
  (void)usbp;
  USBOutEndpointState *oesp = usbp->epc[ep]->out_state;

  /* Transfer initialization.*/
  if (oesp->rxsize == 0) {
    /* Special case for zero sized packets.*/
    oesp->rxpkts = 1;
  } else {
    oesp->rxpkts = (uint16_t)((oesp->rxsize + usbp->epc[ep]->out_maxsize - 1) /
                             usbp->epc[ep]->out_maxsize);
  }

#ifdef USB_DEBUG
  cmd_send(CMD_START_OUT, 1);
  data_send((ep << 24) | oesp->rxsize | (oesp->rxpkts << 16));
#endif
  /* Prepare OUT endpoint. */
  usb_prepare_out_ep(usbp, ep);
}

/**
 * @brief   Starts a transmit operation on an IN endpoint.
 *
 * @param[in] usbp      pointer to the @p USBDriver object
 * @param[in] ep        endpoint number
 *
 * @notapi
 */
void usb_lld_start_in(USBDriver *usbp, usbep_t ep) {
  USBInEndpointState *iesp = usbp->epc[ep]->in_state;
#ifdef USB_DEBUG
  cmd_send(CMD_START_IN, 1);
  data_send((ep << 24) | iesp->txsize);
#endif
  iesp->txlast = 0;

  /* Prepare IN endpoint. */
  usb_prepare_in_ep(usbp, ep);
}

/**
 * @brief   Brings an OUT endpoint in the stalled state.
 *
 * @param[in] usbp      pointer to the @p USBDriver object
 * @param[in] ep        endpoint number
 *
 * @notapi
 */
void usb_lld_stall_out(USBDriver *usbp, usbep_t ep) {
  (void)usbp;

  if (ep == 0) {
    USB->SET.EPSTALLARM = USB_EP_STALL_ARM_EP0_OUT;
  }
  BUF_CTRL(ep).OUT |= USB_BUFFER_STALL;
  usbp->epc[ep]->out_state->stalled = true;
}

/**
 * @brief   Brings an IN endpoint in the stalled state.
 *
 * @param[in] usbp      pointer to the @p USBDriver object
 * @param[in] ep        endpoint number
 *
 * @notapi
 */
void usb_lld_stall_in(USBDriver *usbp, usbep_t ep) {
  (void)usbp;

  if (ep == 0) {
    USB->SET.EPSTALLARM = USB_EP_STALL_ARM_EP0_IN;
  }
  BUF_CTRL(ep).IN |= USB_BUFFER_STALL;
  usbp->epc[ep]->in_state->stalled = true;
}

/**
 * @brief   Brings an OUT endpoint in the active state.
 *
 * @param[in] usbp      pointer to the @p USBDriver object
 * @param[in] ep        endpoint number
 *
 * @notapi
 */
void usb_lld_clear_out(USBDriver *usbp, usbep_t ep) {
  (void)usbp;

  if (ep == 0) {
    USB->CLR.EPSTALLARM = USB_EP_STALL_ARM_EP0_OUT;
  }
  BUF_CTRL(ep).OUT &= ~USB_BUFFER_STALL;
  usbp->epc[ep]->out_state->stalled = false;
}

/**
 * @brief   Brings an IN endpoint in the active state.
 *
 * @param[in] usbp      pointer to the @p USBDriver object
 * @param[in] ep        endpoint number
 *
 * @notapi
 */
void usb_lld_clear_in(USBDriver *usbp, usbep_t ep) {
  (void)usbp;

  if (ep == 0) {
    USB->CLR.EPSTALLARM = USB_EP_STALL_ARM_EP0_IN;
  }
  BUF_CTRL(ep).IN &= ~USB_BUFFER_STALL;
  usbp->epc[ep]->in_state->stalled = false;
}

#endif /* HAL_USE_USB == TRUE */

/** @} */<|MERGE_RESOLUTION|>--- conflicted
+++ resolved
@@ -223,13 +223,8 @@
       //buf_ctrl |= USB_BUFFER_BUFFER0_LAST;
     //}
     /* PID */
-<<<<<<< HEAD
     buf_ctrl |= oesp->next_pid ? USB_BUFFER_BUFFER0_DATA_PID : 0;
     oesp->next_pid ^= 1U;
-=======
-    buf_ctrl |= iesp->next_pid ? USB_BUFFER_BUFFER0_DATA_PID : 0;
-    iesp->next_pid ^= 1U;
->>>>>>> b8d011c9
 
     buf_ctrl |= USB_BUFFER_BUFFER0_AVAILABLE |
                 buf_len;
@@ -293,10 +288,6 @@
   buf_len = epcp->in_maxsize < iesp->txsize - iesp->txlast ?
             epcp->in_maxsize : iesp->txsize - iesp->txlast;
 
-<<<<<<< HEAD
-=======
-  if (buf_len >= 0) {
->>>>>>> b8d011c9
     iesp->txlast += buf_len;
 
     /* Host only? */
@@ -365,15 +356,12 @@
   }
 
   BUF_CTRL(ep).IN = buf_ctrl;
-<<<<<<< HEAD
 
 #ifdef USB_DEBUG
   cmd_send(CMD_PREP_IN_EP, 2);
   data_send(ep_ctrl);
   data_send(buf_ctrl);
 #endif
-=======
->>>>>>> b8d011c9
 }
 
 /**
@@ -466,13 +454,9 @@
     //cmd_send(CMD_SETUP, 0);
 #endif
     USB->CLR.SIESTATUS = USB_SIE_STATUS_SETUP_REC;
-<<<<<<< HEAD
 
     usbp->epc[0]->in_state->next_pid = 1U;
 
-=======
-    usbp->epc[0]->in_state->next_pid = 1U;
->>>>>>> b8d011c9
     _usb_isr_invoke_setup_cb(usbp, 0);
 
     reset_ep0(usbp);
